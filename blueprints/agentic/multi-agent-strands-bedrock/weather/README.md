# AI Agents on EKS

A weather assistant built with Strands Agents, MCP (Model Context Protocol), A2A (Agent to Agent), and REST API for providing weather forecasts and alerts.


## Deploy your first AI Agent on EKS

This tutorial will guide you through deploying the Weather Agent to Amazon EKS (Elastic Kubernetes Service) with multi-architecture support and Amazon Bedrock integration.

### Table of Contents

1. [Prerequisites](#prerequisites)
2. [Environment Setup](#environment-setup)
3. [Create EKS Cluster](#create-eks-cluster)
4. [Configure IAM and Bedrock Access](#configure-iam-and-bedrock-access)
5. [Container Registry Setup](#container-registry-setup)
6. [Build and Push Multi-Architecture Image](#build-and-push-multi-architecture-image)
7. [Deploy to Kubernetes](#deploy-to-kubernetes)
8. [Verify Deployment](#verify-deployment)
9. [Access the Weather Agent](#access-the-weather-agent)
10. [Clean Up Resources](#clean-up-resources)

---

### Architecture Overview

The following diagram shows the complete architecture of the Weather Agent deployment on Amazon EKS:

```mermaid
graph TB
    subgraph "Developer Environment"
        DEV[Developer Machine]
        DOCKER[Docker + Buildx]
        HELM[Helm CLI]
    end

    subgraph "AWS Cloud"
        subgraph "Amazon ECR"
            ECR[Container Registry]
        end

        subgraph "Amazon Bedrock"
            BEDROCK[Claude 3.7 Sonnet]
        end

        subgraph "Amazon EKS Cluster"
            subgraph "Control Plane"
                API[API Server]
                ETCD[etcd]
            end

            subgraph "Data Plane"
                subgraph "Worker Node"
                    POD[Weather AI Agent<br/>MCP:8080 A2A:9000 REST:3000<br/>MCP Tools: alert, forecast]
                end
            end

            subgraph "K8s Resources"
                SVC[Service<br/>8080 + 9000 + 3000]
                SA[ServiceAccount]
                DEPLOY[Deployment]
            end
        end

        subgraph "AWS IAM"
            ROLE[Pod Identity Role]
            POLICY[Bedrock Policy]
        end
    end

    subgraph "Client Applications"
        MCP_CLIENT[MCP Client<br/>:8080]
        A2A_CLIENT[A2A Client<br/>:9000]
        REST_CLIENT[REST Client<br/>:3000]
    end

    DEV -->|Build| DOCKER
    DOCKER -->|Push| ECR
    DEV -->|Deploy| HELM
    HELM -->|Create| API

    API -->|Schedule| POD
    SVC -->|Route| POD

    SA -->|Assume| ROLE
    ROLE -->|Attached| POLICY
    POD -->|Invoke| BEDROCK

    MCP_CLIENT -->|HTTP :8080| SVC
    A2A_CLIENT -->|HTTP :9000| SVC
    REST_CLIENT -->|HTTP :3000| SVC

    POD -->|Pull| ECR

    classDef aws fill:#FF9900,stroke:#232F3E,stroke-width:2px,color:#fff
    classDef k8s fill:#326CE5,stroke:#fff,stroke-width:2px,color:#fff
    classDef dev fill:#2E8B57,stroke:#fff,stroke-width:2px,color:#fff
    classDef client fill:#9370DB,stroke:#fff,stroke-width:2px,color:#fff

    class ECR,BEDROCK,ROLE,POLICY aws
    class API,ETCD,POD,SVC,SA,DEPLOY k8s
    class DEV,DOCKER,HELM dev
    class MCP_CLIENT,A2A_CLIENT,REST_CLIENT client
```

**Key Components:**

- **Triple Protocol Support**: Single pod serves MCP (port 8080), A2A (port 9000), and REST API (port 3000) protocols
- **EKS Auto Mode**: Automatic node provisioning and management
- **Pod Identity**: Secure access to Amazon Bedrock without storing credentials
- **MCP Protocol**: Standardized interface for AI model communication via HTTP
- **A2A Protocol**: Agent-to-Agent communication for multi-agent workflows
- **REST API**: Traditional HTTP REST endpoints for weather queries
- **Container Registry**: Stores the weather agent container image

---

### Prerequisites

Before starting this tutorial, ensure you have the following tools installed:

- [AWS CLI](https://aws.amazon.com/cli/) (v2.0 or later)
- [eksctl](https://eksctl.io/) (v0.180.0 or later)
- [kubectl](https://kubernetes.io/docs/tasks/tools/) (v1.28 or later)
- [Docker](https://docs.docker.com/get-docker/) with buildx support
- [Helm](https://helm.sh/docs/intro/install/) (v3.0 or later)

**Required AWS Permissions:**
- EKS cluster creation and management
- IAM role and policy management
- ECR repository management
- Amazon Bedrock access

---

### Environment Setup

Set up the required environment variables for the deployment:

```bash
# AWS Configuration
export AWS_ACCOUNT_ID=$(aws sts get-caller-identity --query 'Account' --output text)
export AWS_REGION=us-west-2

# EKS Cluster Configuration
export CLUSTER_NAME=agents-on-eks

# Amazon Bedrock Configuration
export BEDROCK_MODEL_ID=us.anthropic.claude-3-7-sonnet-20250219-v1:0
export BEDROCK_PODIDENTITY_IAM_ROLE=agents-on-eks-bedrock-role

# Kubernetes Configuration
<<<<<<< HEAD
export KUBERNETES_NAMESPACE=default
export KUBERNETES_APP_NAME=weather-agent
export KUBERNETES_SERVICE_ACCOUNT=weather-agent
=======
export KUBERNETES_APP_NAMESPACE=default
export KUBERNETES_APP_NAME=weather-agent
export KUBERNETES_APP_SERVICE_ACCOUNT=weather-agent
>>>>>>> e487bac6

# ECR Configuration
export ECR_REPO_NAME=agents-on-eks/weather-agent
export ECR_REPO_HOST=${AWS_ACCOUNT_ID}.dkr.ecr.${AWS_REGION}.amazonaws.com
export ECR_REPO_URI=${ECR_REPO_HOST}/${ECR_REPO_NAME}
```

> **Note:** Make sure you have access to the Amazon Bedrock model `us.anthropic.claude-3-7-sonnet-20250219-v1:0` in your AWS account. You can change the model by updating the `BEDROCK_MODEL_ID` variable.

---

### Create EKS Cluster

Create an EKS cluster with auto mode enabled for simplified management:

```bash
eksctl create cluster --name ${CLUSTER_NAME} --enable-auto-mode
```

This command will:
- Create a new EKS cluster with Kubernetes v1.32
- Enable EKS auto mode for automatic node provisioning
- Set up both AMD64 and ARM64 node support
- Configure the necessary VPC and networking
- Install essential add-ons like metrics-server

**Expected output:**
```
✔ EKS cluster "agents-on-eks" in "us-west-2" region is ready
```

Verify the cluster is running:
```bash
kubectl get pods -A
```

---

### Configure IAM and Bedrock Access

#### Step 1: Create IAM Role for Pod Identity

Create an IAM role that allows EKS pods to access Amazon Bedrock:

```bash
aws iam create-role \
  --role-name ${BEDROCK_PODIDENTITY_IAM_ROLE} \
  --assume-role-policy-document '{
    "Version": "2012-10-17",
    "Statement": [
      {
        "Effect": "Allow",
        "Principal": {
          "Service": "pods.eks.amazonaws.com"
        },
        "Action": [
          "sts:AssumeRole",
          "sts:TagSession"
        ]
      }
    ]
  }'
```

#### Step 2: Attach Bedrock Access Policy

Add the necessary permissions for Amazon Bedrock:

```bash
aws iam put-role-policy \
  --role-name ${BEDROCK_PODIDENTITY_IAM_ROLE} \
  --policy-name BedrockAccess \
  --policy-document '{
    "Version": "2012-10-17",
    "Statement": [
      {
        "Effect": "Allow",
        "Action": [
          "bedrock:InvokeModel",
          "bedrock:InvokeModelWithResponseStream"
        ],
        "Resource": "*"
      }
    ]
  }'
```

#### Step 3: Create Pod Identity Association

Link the IAM role to your Kubernetes service account:

```bash
aws eks create-pod-identity-association \
  --cluster ${CLUSTER_NAME} \
  --role-arn arn:aws:iam::${AWS_ACCOUNT_ID}:role/${BEDROCK_PODIDENTITY_IAM_ROLE} \
  --namespace ${KUBERNETES_APP_NAMESPACE} \
  --service-account ${KUBERNETES_APP_SERVICE_ACCOUNT}
```

---

### Container Registry Setup

#### Step 1: Create ECR Repository

Create a private ECR repository for the weather agent image:

```bash
aws ecr create-repository --repository-name ${ECR_REPO_NAME}
```

#### Step 2: Authenticate Docker with ECR

Log in to your ECR registry:

```bash
aws ecr get-login-password --region ${AWS_REGION} | \
  docker login --username AWS --password-stdin ${ECR_REPO_HOST}
```

---

### Build and Push Multi-Architecture Image

#### Step 1: Set up Docker Buildx

Create and configure a multi-architecture builder:

```bash
docker buildx create --name multiarch --use
docker buildx use multiarch
```

#### Step 2: Build and Push Multi-Architecture Image

Build the image for both AMD64 and ARM64 architectures:

```bash
docker buildx build \
  --platform linux/amd64,linux/arm64 \
  -t ${ECR_REPO_URI}:latest \
  --push .
```

This command will:
- Build the image for both x86_64 and ARM64 architectures
- Create a multi-architecture manifest
- Push the image directly to ECR

#### Step 3: Verify Multi-Architecture Support

Confirm the image supports both architectures:

```bash
docker manifest inspect ${ECR_REPO_URI}:latest
```

You should see entries for both `linux/amd64` and `linux/arm64`.

---

### Deploy to Kubernetes

Deploy the weather agent using Helm:

```bash
helm upgrade ${KUBERNETES_APP_NAME} helm --install \
<<<<<<< HEAD
  --set serviceAccount.name=${KUBERNETES_SERVICE_ACCOUNT} \
=======
  --namespace ${KUBERNETES_APP_NAMESPACE} --create-namespace
  --set serviceAccount.name=${KUBERNETES_APP_SERVICE_ACCOUNT} \
>>>>>>> e487bac6
  --set image.repository=${ECR_REPO_URI} \
  --set image.pullPolicy=Always \
  --set image.tag=latest
```

This will:
- Create the necessary Kubernetes resources
- Deploy the weather agent with the correct service account
- Configure the MCP server to run on port 8080

---

### Verify Deployment

#### Step 1: Check Pod Status

Verify the pod is running successfully:

```bash
kubectl rollout status deployment/${KUBERNETES_APP_NAME}
kubectl get pods -l app.kubernetes.io/instance=${KUBERNETES_APP_NAME}
```
> **Note:** Takes 3 minutes to provision a new node

Expected output:
```
Waiting for deployment "weather-agent" rollout to finish: 0 of 1 updated replicas are available...
NAME                            READY   STATUS    RESTARTS   AGE
weather-agent-xxxxxxxxx-xxxxx   1/1     Running   0          2m
```

#### Step 2: Check Application Logs

View the weather agent logs:

```bash
kubectl logs deployment/${KUBERNETES_APP_NAME}
```

You should see:
```
INFO - Starting Weather Agent Dual Server...
INFO - MCP Server will run on port 8080 with streamable-http transport
INFO - A2A Server will run on port 9000
```

#### Step 3: Verify Service

Check that the service endpoints for MCP(8080) and A2A(9000) is created:

```bash
kubectl get ep ${KUBERNETES_APP_NAME}
```

---

### Access the Weather Agent

The weather agent supports three protocols simultaneously. You can access it through port forwarding for development or test it using the provided test clients.

#### Testing with Professional Test Clients

We provide comprehensive test clients for all three protocols:

**MCP Protocol Test Client:**
```bash
# Start MCP server
uv run mcp-server

# Run MCP tests (6 comprehensive tests)
uv run test_mcp_client.py
```

**A2A Protocol Test Client:**
```bash
# Start A2A server
uv run a2a-server

# Run A2A tests (6 comprehensive tests)
uv run test_a2a_client.py
```

**REST API Test Client:**
```bash
# Start REST API server
uv run rest-api

# Run REST API tests (9 comprehensive tests)
uv run test_rest_api.py
```

**Triple Server Testing:**
```bash
# Start all three servers simultaneously
uv run agent

# Test all protocols (in separate terminals)
uv run test_mcp_client.py     # Tests MCP on port 8080
uv run test_a2a_client.py     # Tests A2A on port 9000
uv run test_rest_api.py       # Tests REST API on port 3000
```

#### Manual Access via Port Forwarding

#### MCP: Port Forward (Development) as MCP server

Forward the MCP server port to your local machine:

```bash
kubectl port-forward service/${KUBERNETES_APP_NAME} 8080:mcp
```

Now you can connect with the MCP client to `http://localhost:8080/mcp`.

Use the MCP Inspector to test the connection:

```bash
npx @modelcontextprotocol/inspector
```

In the UI, use:
- **Transport:** streamable-http
- **URL:** http://localhost:8080/mcp


#### A2A: Port Forward (Development) as A2A server

Forward the A2A server port to your local machine:

```bash
kubectl port-forward service/${KUBERNETES_APP_NAME} 9000:a2a
```

Now you can connect with the A2A client to `http://localhost:9000`.

Use the test a2a client script:
```bash
uv run test_a2a_client.py
```

#### REST API: Port Forward (Development) as REST API server

Forward the REST API server port to your local machine:

```bash
kubectl port-forward service/${KUBERNETES_APP_NAME} 3000:rest
```

Now you can connect with HTTP clients to `http://localhost:3000`.

Use the test REST API client script:
```bash
uv run test_rest_api.py
```

Or test with curl:
```bash
# Health check
curl http://localhost:3000/health

# Chat with weather assistant
curl -X POST http://localhost:3000/chat \
  -H "Content-Type: application/json" \
  -d '{"query": "What is the weather forecast for Seattle?"}'
```

---

### Clean Up Resources

When you're done with the tutorial, clean up the resources to avoid charges:

#### Step 1: Uninstall the Application

```bash
helm uninstall ${KUBERNETES_APP_NAME} \
  --namespace ${KUBERNETES_APP_NAMESPACE}
```

#### Step 2: Delete ECR Repository

```bash
aws ecr delete-repository --repository-name ${ECR_REPO_NAME} --force
```

#### Step 3: Delete EKS Cluster

```bash
eksctl delete cluster --name ${CLUSTER_NAME}
```

#### Step 4: Delete IAM Role and Policies

```bash
# Delete the inline policy
aws iam delete-role-policy \
  --role-name ${BEDROCK_PODIDENTITY_IAM_ROLE} \
  --policy-name BedrockAccess

# Delete the IAM role
aws iam delete-role --role-name ${BEDROCK_PODIDENTITY_IAM_ROLE}
```

---

### Testing Your Deployment

Once your weather agent is deployed, you can verify all three protocols are working correctly using our comprehensive test clients.

#### Automated Testing

**Test All Protocols:**
```bash
# Port forward all three services
kubectl port-forward service/weather-agent 8080:8080 9000:9000 3000:3000

# In separate terminals, run each test client:
uv run test_mcp_client.py     # Tests MCP Protocol (6 tests)
uv run test_a2a_client.py     # Tests A2A Protocol (6 tests)
uv run test_rest_api.py       # Tests REST API (9 tests)
```

#### Test Client Features

Each test client provides:
- **Server Readiness Check**: Automatically waits for server availability
- **Comprehensive Testing**: Covers all major protocol functionality
- **Professional Output**: Clean, numbered tests with ✅/❌ indicators
- **Error Handling**: Graceful failure handling with clear messages
- **Response Preview**: Shows truncated responses for verification

#### Expected Test Results

**MCP Protocol (6 tests):**
- HTTP connectivity and SSE validation
- Session initialization and protocol negotiation
- Tool discovery with parameter enumeration
- Weather forecast and alert tool execution
- Complex multi-city weather comparisons

**A2A Protocol (6 tests):**
- Agent card discovery and capabilities
- Client initialization and connection
- Weather forecast and alert queries
- Response validation and formatting

**REST API (9 tests):**
- Health check endpoint validation
- Chat endpoint functionality with session management
- Session continuity and context awareness
- Conversation history management
- Session information retrieval
- History clearing functionality
- Error handling (404, 400 responses)

#### Manual Testing

You can also test manually using the methods described in the [Access the Weather Agent](#access-the-weather-agent) section.

---

### Troubleshooting

| Issue | Solution |
|-------|----------|
| `exec format error` | Ensure you built a multi-architecture image with `--platform linux/amd64,linux/arm64` |
| Pod stuck in `CrashLoopBackOff` | Check logs with `kubectl logs <pod-name>` and verify Bedrock permissions |
| Image pull errors | Verify ECR authentication and repository permissions |
| Health check failures | Check that the MCP server is running on port 8080 |

### Next Steps

- Integrate the weather agent with your applications using MCP
- Set up monitoring and alerting for the deployment
- Configure ingress for external access
- Implement CI/CD pipelines for automated deployments

## CONTRIBUTING

#### Prerequisites

Ensure you have the following configured
```bash
export AWS_ACCESS_KEY_ID=<key here>
export AWS_SECRET_ACCESS_KEY=<access key here>
export AWS_SESSION_TOKEN=<session here>
```

#### Install dependencies
```bash
uv sync
```

#### Run interactive mode
```bash
uv run interactive
<<<<<<< HEAD
```

#### Run as mcp server streamable-http or stdio
```bash
uv run mcp-server --transport streamable-http
```

Connect your mcp client such as `npx @modelcontextprotocol/inspector` then in the UI use streamable-http with `http://localhost:8080/mcp`
=======
```

#### Run as mcp server streamable-http or stdio
```bash
uv run mcp-server --transport streamable-http
```

Connect your mcp client such as `npx @modelcontextprotocol/inspector` then in the UI use streamable-http with `http://localhost:8080/mcp`

#### Run as a2a server
```bash
uv run a2a-server
```

#### Run the mcp client
```bash
uv run test_mcp_client.py
```
>>>>>>> e487bac6

#### Run the a2a client
```bash
<<<<<<< HEAD
uv run a2a-server
=======
uv run test_a2a_client.py
```

#### Run as REST API server
```bash
uv run rest-api
>>>>>>> e487bac6
```

#### Run the REST API client
```bash
uv run test_rest_api.py
```

#### Running in a Container

Build the container using docker
```bash
docker build . --tag agent
```
Build the container using finch
```bash
finch build . --tag agent
```

Run the agent interactive
```bash
docker run -it \
-v $HOME/.aws:/app/.aws \
-e AWS_REGION=${AWS_REGION} \
-e AWS_ACCESS_KEY_ID=${AWS_ACCESS_KEY_ID} \
-e AWS_SECRET_ACCESS_KEY=${AWS_SECRET_ACCESS_KEY} \
-e AWS_SESSION_TOKEN=${AWS_SESSION_TOKEN} \
agent interactive
```
Type a question, to exit use `/quit`


Run the agent as mcp server
```bash
docker run \
-v $HOME/.aws:/app/.aws \
-p 8080:8080 \
-e AWS_REGION=${AWS_REGION} \
-e AWS_ACCESS_KEY_ID=${AWS_ACCESS_KEY_ID} \
-e AWS_SECRET_ACCESS_KEY=${AWS_SECRET_ACCESS_KEY} \
-e AWS_SESSION_TOKEN=${AWS_SESSION_TOKEN} \
-e DEBUG=1 \
agent mcp-server
```
Connect your mcp client such as `npx @modelcontextprotocol/inspector` then in the UI use streamable-http with `http://localhost:8080/mcp`

Run the agent as a2a server
```bash
docker run \
-v $HOME/.aws:/app/.aws \
-p 9000:9000 \
-e AWS_REGION=${AWS_REGION} \
-e AWS_ACCESS_KEY_ID=${AWS_ACCESS_KEY_ID} \
-e AWS_SECRET_ACCESS_KEY=${AWS_SECRET_ACCESS_KEY} \
-e AWS_SESSION_TOKEN=${AWS_SESSION_TOKEN} \
-e DEBUG=1 \
agent a2a-server
```
Then test in another terminal running `uv run test_a2a_client.py`

<<<<<<< HEAD

Run the agent as multi-server mcp and a2a
```bash
docker run \
-v $HOME/.aws:/app/.aws \
-p 9000:9000 \
=======
Run the agent as REST API server
```bash
docker run \
-v $HOME/.aws:/app/.aws \
-p 3000:3000 \
-e AWS_REGION=${AWS_REGION} \
-e AWS_ACCESS_KEY_ID=${AWS_ACCESS_KEY_ID} \
-e AWS_SECRET_ACCESS_KEY=${AWS_SECRET_ACCESS_KEY} \
-e AWS_SESSION_TOKEN=${AWS_SESSION_TOKEN} \
-e DEBUG=1 \
agent rest-api
```
Then test in another terminal running `uv run test_rest_api.py`


Run the agent as multi-server mcp, a2a, and REST API
```bash
docker run \
-v $HOME/.aws:/app/.aws \
-p 8080:8080 \
-p 9000:9000 \
-p 3000:3000 \
>>>>>>> e487bac6
-e AWS_REGION=${AWS_REGION} \
-e AWS_ACCESS_KEY_ID=${AWS_ACCESS_KEY_ID} \
-e AWS_SECRET_ACCESS_KEY=${AWS_SECRET_ACCESS_KEY} \
-e AWS_SESSION_TOKEN=${AWS_SESSION_TOKEN} \
-e DEBUG=1 \
agent agent
```
<<<<<<< HEAD
Use mcpinspector or a2a client to test
=======
Use test clients to verify all three protocols:
```bash
uv run test_mcp_client.py     # Tests MCP Protocol
uv run test_a2a_client.py     # Tests A2A Protocol
uv run test_rest_api.py       # Tests REST API
```

Or use individual tools: MCP Inspector, A2A client, or REST API client
>>>>>>> e487bac6
<|MERGE_RESOLUTION|>--- conflicted
+++ resolved
@@ -150,15 +150,9 @@
 export BEDROCK_PODIDENTITY_IAM_ROLE=agents-on-eks-bedrock-role
 
 # Kubernetes Configuration
-<<<<<<< HEAD
-export KUBERNETES_NAMESPACE=default
-export KUBERNETES_APP_NAME=weather-agent
-export KUBERNETES_SERVICE_ACCOUNT=weather-agent
-=======
 export KUBERNETES_APP_NAMESPACE=default
 export KUBERNETES_APP_NAME=weather-agent
 export KUBERNETES_APP_SERVICE_ACCOUNT=weather-agent
->>>>>>> e487bac6
 
 # ECR Configuration
 export ECR_REPO_NAME=agents-on-eks/weather-agent
@@ -326,12 +320,8 @@
 
 ```bash
 helm upgrade ${KUBERNETES_APP_NAME} helm --install \
-<<<<<<< HEAD
-  --set serviceAccount.name=${KUBERNETES_SERVICE_ACCOUNT} \
-=======
   --namespace ${KUBERNETES_APP_NAMESPACE} --create-namespace
   --set serviceAccount.name=${KUBERNETES_APP_SERVICE_ACCOUNT} \
->>>>>>> e487bac6
   --set image.repository=${ECR_REPO_URI} \
   --set image.pullPolicy=Always \
   --set image.tag=latest
@@ -628,7 +618,6 @@
 #### Run interactive mode
 ```bash
 uv run interactive
-<<<<<<< HEAD
 ```
 
 #### Run as mcp server streamable-http or stdio
@@ -637,15 +626,6 @@
 ```
 
 Connect your mcp client such as `npx @modelcontextprotocol/inspector` then in the UI use streamable-http with `http://localhost:8080/mcp`
-=======
-```
-
-#### Run as mcp server streamable-http or stdio
-```bash
-uv run mcp-server --transport streamable-http
-```
-
-Connect your mcp client such as `npx @modelcontextprotocol/inspector` then in the UI use streamable-http with `http://localhost:8080/mcp`
 
 #### Run as a2a server
 ```bash
@@ -656,20 +636,15 @@
 ```bash
 uv run test_mcp_client.py
 ```
->>>>>>> e487bac6
 
 #### Run the a2a client
 ```bash
-<<<<<<< HEAD
-uv run a2a-server
-=======
 uv run test_a2a_client.py
 ```
 
 #### Run as REST API server
 ```bash
 uv run rest-api
->>>>>>> e487bac6
 ```
 
 #### Run the REST API client
@@ -729,14 +704,6 @@
 ```
 Then test in another terminal running `uv run test_a2a_client.py`
 
-<<<<<<< HEAD
-
-Run the agent as multi-server mcp and a2a
-```bash
-docker run \
--v $HOME/.aws:/app/.aws \
--p 9000:9000 \
-=======
 Run the agent as REST API server
 ```bash
 docker run \
@@ -759,7 +726,6 @@
 -p 8080:8080 \
 -p 9000:9000 \
 -p 3000:3000 \
->>>>>>> e487bac6
 -e AWS_REGION=${AWS_REGION} \
 -e AWS_ACCESS_KEY_ID=${AWS_ACCESS_KEY_ID} \
 -e AWS_SECRET_ACCESS_KEY=${AWS_SECRET_ACCESS_KEY} \
@@ -767,9 +733,6 @@
 -e DEBUG=1 \
 agent agent
 ```
-<<<<<<< HEAD
-Use mcpinspector or a2a client to test
-=======
 Use test clients to verify all three protocols:
 ```bash
 uv run test_mcp_client.py     # Tests MCP Protocol
@@ -777,5 +740,4 @@
 uv run test_rest_api.py       # Tests REST API
 ```
 
-Or use individual tools: MCP Inspector, A2A client, or REST API client
->>>>>>> e487bac6
+Or use individual tools: MCP Inspector, A2A client, or REST API client