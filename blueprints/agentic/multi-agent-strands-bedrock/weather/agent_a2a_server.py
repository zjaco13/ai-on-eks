--- conflicted
+++ resolved
@@ -1,10 +1,7 @@
 """A2A server implementation for the Weather Agent."""
 
 from strands.multiagent.a2a import A2AAgent
-<<<<<<< HEAD
-=======
 
->>>>>>> e487bac6
 from agent import get_weather_agent as get_agent
 
 
@@ -12,11 +9,7 @@
     """Start the A2A server for the Weather Agent."""
     strands_agent = get_agent()
     strands_a2a_agent = A2AAgent(
-<<<<<<< HEAD
-        agent=strands_agent,
-=======
         agent=strands_agent
->>>>>>> e487bac6
     )
     strands_a2a_agent.serve()
 
