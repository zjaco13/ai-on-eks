--- conflicted
+++ resolved
@@ -1,84 +1,3 @@
-<<<<<<< HEAD
-import os
-import json
-
-from mcp import StdioServerParameters, stdio_client
-from strands import Agent, tool
-from strands.models import BedrockModel
-from strands.tools.mcp import MCPClient
-
-@tool
-def weather_assistant_tool(query: str) -> str:
-    """
-    Process and respond Weather forecast or alerts
-
-    Args:
-        query: The user's question
-
-    Returns:
-        A helpful response addressing user query
-    """
-    return weather_assistant(query)
-
-
-def weather_assistant(query: str) -> str:
-    """ Process and respond Weather forecast or alerts """
-    weather_agent = get_weather_agent()
-    response = str(weather_agent(query))
-    if len(response) > 0:
-        return response
-
-    return "I apologize, but I couldn't properly analyze your question. Could you please rephrase or provide more context?"
-
-
-def get_weather_agent() -> Agent:
-    """Get the Weather Agent"""
-    #model_id = "us.anthropic.claude-3-5-haiku-20241022-v1:0"
-    model_id = os.getenv("BEDROCK_MODEL_ID", "us.anthropic.claude-3-7-sonnet-20250219-v1:0")
-    bedrock_model = BedrockModel(model_id=model_id)
-
-    try:
-        stdio_mcp_client = MCPClient(
-            lambda: stdio_client(
-            StdioServerParameters(
-                command="uvx",
-                args=["--from",".","--directory","weather-mcp-server","weather-mcp"]
-            )
-        ))
-        stdio_mcp_client.start()
-
-
-        tools = stdio_mcp_client.list_tools_sync()
-        # Create the research agent with specific capabilities
-        weather_agent = Agent(
-            model=bedrock_model,
-            system_prompt="""You are Weather Assistant helps the user with forecast or alerts:
-            - weather forecast for an US City for the next 3 days, if not specify which period
-            - when returning forecast always include for each item if the weather is good for outdoor activities or not, this is useful information for the user to know for each day
-            - know about weather alerts given an US City
-            """,
-            tools=tools,
-        )
-
-
-        return weather_agent
-
-    except Exception as e:
-        print(f"Error getting agent: {str(e)}")
-        # Return a fallback agent when MCP client fails
-        fallback_agent = Agent(
-            model=bedrock_model,
-            system_prompt="""I am a Weather Assistant, but I'm currently experiencing technical difficulties accessing weather data.
-            I apologize for the inconvenience. Please try again later or contact support if the issue persists.""",
-            tools=[],
-        )
-        return fallback_agent
-
-
-
-if __name__ == "__main__":
-  weather_assistant("Get the weather for Seattle")
-=======
 """Weather agent module for providing weather forecasts and alerts."""
 
 import json
@@ -276,5 +195,4 @@
 
 
 if __name__ == "__main__":
-    weather_assistant("Get the weather for Seattle")
->>>>>>> 620254d0
+    weather_assistant("Get the weather for Seattle")