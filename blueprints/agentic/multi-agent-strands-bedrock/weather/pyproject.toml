[project]
name = "weather-agent"
version = "0.1.0"
description = "Add your description here"
readme = "README.md"
requires-python = ">=3.10"
# mitigate https://github.com/strands-agents/sdk-python/commit/5fab010715fa26bc2bd68505367dbb7c09e0e3ed
dependencies = [
    "a2a-sdk>=0.2.8",
    "mcp[cli]>=1.9.4",
    "strands-agents[a2a]>=0.1.9",
    "strands-agents-tools>=0.1.6",
    "markdown",
    "rich",
    "uv==0.7.11",
    "flask>=3.0.0",
    "requests>=2.31.0"
]

[project.scripts]
"mcp-server"  = "main:main_mcp_server"
"a2a-server"  = "main:main_a2a_server"
<<<<<<< HEAD
=======
"rest-api"    = "main:main_rest_api"
>>>>>>> e487bac6
"interactive" = "main:main_interactive"
"agent" = "main:servers"


[build-system]
requires = ["hatchling"]
build-backend = "hatchling.build"

[tool.hatch.build.targets.wheel]
packages = ["."]

[tool.hatch.metadata]
allow-direct-references = true

classifiers = [
    "License :: OSI Approved :: Apache Software License",
    "Operating System :: OS Independent",
    "Programming Language :: Python",
    "Programming Language :: Python :: 3",
    "Programming Language :: Python :: 3.10",
    "Programming Language :: Python :: 3.11",
    "Programming Language :: Python :: 3.12",
    "Programming Language :: Python :: 3.13",
]<|MERGE_RESOLUTION|>--- conflicted
+++ resolved
@@ -20,10 +20,7 @@
 [project.scripts]
 "mcp-server"  = "main:main_mcp_server"
 "a2a-server"  = "main:main_a2a_server"
-<<<<<<< HEAD
-=======
 "rest-api"    = "main:main_rest_api"
->>>>>>> e487bac6
 "interactive" = "main:main_interactive"
 "agent" = "main:servers"
 
