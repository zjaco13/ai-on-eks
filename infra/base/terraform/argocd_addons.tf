--- conflicted
+++ resolved
@@ -2,7 +2,6 @@
   count     = var.enable_ai_ml_observability_stack ? 1 : 0
   yaml_body = file("${path.module}/argocd-addons/ai-ml-observability.yaml")
 }
-<<<<<<< HEAD
 resource "kubectl_manifest" "aibrix_dependency_yaml" {
   count     = var.enable_aibrix_stack ? 1 : 0
   yaml_body = templatefile("${path.module}/argocd-addons/aibrix-dependency.yaml", { aibrix_version = var.aibrix_stack_version })
@@ -12,10 +11,9 @@
   count     = var.enable_aibrix_stack ? 1 : 0
   yaml_body = templatefile("${path.module}/argocd-addons/aibrix-core.yaml", { aibrix_version = var.aibrix_stack_version })
   depends_on = [module.eks_blueprints_addons]
-=======
+}
 
 resource "kubectl_manifest" "nvidia_nim_yaml" {
   count     = var.enable_nvidia_nim_stack ? 1 : 0
   yaml_body = file("${path.module}/argocd-addons/nvidia-nim-operator.yaml")
->>>>>>> e77964ba
 }